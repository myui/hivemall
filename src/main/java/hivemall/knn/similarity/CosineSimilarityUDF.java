/*
 * Hivemall: Hive scalable Machine Learning Library
 *
 * Copyright (C) 2015 Makoto YUI
 * Copyright (C) 2013-2015 National Institute of Advanced Industrial Science and Technology (AIST)
 *
 * Licensed under the Apache License, Version 2.0 (the "License");
 * you may not use this file except in compliance with the License.
 * You may obtain a copy of the License at
 *
 *         http://www.apache.org/licenses/LICENSE-2.0
 *
 * Unless required by applicable law or agreed to in writing, software
 * distributed under the License is distributed on an "AS IS" BASIS,
 * WITHOUT WARRANTIES OR CONDITIONS OF ANY KIND, either express or implied.
 * See the License for the specific language governing permissions and
 * limitations under the License.
 */
package hivemall.knn.similarity;

import hivemall.io.FeatureValue;
import hivemall.utils.hadoop.HiveUtils;

import java.util.Arrays;
import java.util.HashMap;
import java.util.List;
import java.util.Map;

import org.apache.hadoop.hive.ql.exec.Description;
import org.apache.hadoop.hive.ql.exec.UDFArgumentException;
import org.apache.hadoop.hive.ql.metadata.HiveException;
import org.apache.hadoop.hive.ql.udf.UDFType;
import org.apache.hadoop.hive.ql.udf.generic.GenericUDF;
import org.apache.hadoop.hive.serde2.objectinspector.ListObjectInspector;
import org.apache.hadoop.hive.serde2.objectinspector.ObjectInspector;
import org.apache.hadoop.hive.serde2.objectinspector.primitive.PrimitiveObjectInspectorFactory;
import org.apache.hadoop.io.FloatWritable;

@Description(name = "cosine_similarity", value = "_FUNC_(ftvec1, ftvec2) - Returns a cosine similarity of the given two vectors")
@UDFType(deterministic = true, stateful = false)
public final class CosineSimilarityUDF extends GenericUDF {

    private ListObjectInspector arg0ListOI, arg1ListOI;

    @Override
    public ObjectInspector initialize(ObjectInspector[] argOIs) throws UDFArgumentException {
        if(argOIs.length != 2) {
            throw new UDFArgumentException("cosine_similarity takes 2 arguments");
        }
        this.arg0ListOI = HiveUtils.asListOI(argOIs[0]);
        this.arg1ListOI = HiveUtils.asListOI(argOIs[1]);

        return PrimitiveObjectInspectorFactory.writableFloatObjectInspector;
    }

<<<<<<< HEAD
    public FloatWritable evaluate(List<String> ftvec1, List<String> ftvec2) {
        return new FloatWritable(cosineSimilarity(ftvec1, ftvec2));
    }

=======
>>>>>>> 46b8b394
    @Override
    public FloatWritable evaluate(DeferredObject[] arguments) throws HiveException {
        List<String> ftvec1 = HiveUtils.asStringList(arguments[0], arg0ListOI);
        List<String> ftvec2 = HiveUtils.asStringList(arguments[1], arg1ListOI);
        float similarity = cosineSimilarity(ftvec1, ftvec2);
        return new FloatWritable(similarity);
    }

    public static float cosineSimilarity(final List<String> ftvec1, final List<String> ftvec2) {
        if(ftvec1 == null || ftvec2 == null) {
            return 0.f;
        }

        final FeatureValue probe = new FeatureValue();
        final Map<String, Float> map1 = new HashMap<String, Float>(ftvec1.size() * 2 + 1);
        double score1 = 0.d;
        for(String ft : ftvec1) {
            FeatureValue.parseFeatureAsString(ft, probe);
            float v = probe.getValue();
            score1 += (v * v);
            String f = probe.getFeature();
            map1.put(f, v);
        }
        double l1norm1 = Math.sqrt(score1);

        float dotp = 0.f;
        double score2 = 0.d;
        for(String ft : ftvec2) {
            FeatureValue.parseFeatureAsString(ft, probe);
            float v2 = probe.getValue();
            score2 += (v2 * v2);
            String f2 = probe.getFeature();
            Float v1 = map1.get(f2);
            if(v1 != null) {
                dotp += (v1.floatValue() * v2);
            }
        }
        double l1norm2 = Math.sqrt(score2);

        final double denom = l1norm1 * l1norm2;
        if(denom <= 0.f) {
            return 0.f;
        } else {
            return (float) (dotp / denom);
        }
    }

    @Override
    public String getDisplayString(String[] children) {
        return "consine_similarity(" + Arrays.toString(children) + ")";
    }

}<|MERGE_RESOLUTION|>--- conflicted
+++ resolved
@@ -53,13 +53,6 @@
         return PrimitiveObjectInspectorFactory.writableFloatObjectInspector;
     }
 
-<<<<<<< HEAD
-    public FloatWritable evaluate(List<String> ftvec1, List<String> ftvec2) {
-        return new FloatWritable(cosineSimilarity(ftvec1, ftvec2));
-    }
-
-=======
->>>>>>> 46b8b394
     @Override
     public FloatWritable evaluate(DeferredObject[] arguments) throws HiveException {
         List<String> ftvec1 = HiveUtils.asStringList(arguments[0], arg0ListOI);
