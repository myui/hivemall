--- conflicted
+++ resolved
@@ -267,7 +267,6 @@
   }
 
   /**
-<<<<<<< HEAD
    * @see hivemall.ftvec.trans.OnehotEncodingUDAF
    */
   def onehot_encoding(features: String*): DataFrame = {
@@ -275,7 +274,8 @@
         new HiveFunctionWrapper("hivemall.ftvec.trans.OnehotEncodingUDAF"),
         features.map(df.col(_).expr),
         isUDAFBridgeRequired = false)
-=======
+
+  /**
    * @see hivemall.ftvec.selection.SignalNoiseRatioUDAF
    */
   def snr(X: String, Y: String): DataFrame = {
@@ -295,7 +295,6 @@
       new HiveFunctionWrapper("hivemall.tools.matrix.TransposeAndDotUDAF"),
       Seq(X, Y).map(df.col(_).expr),
       isUDAFBridgeRequired = false)
->>>>>>> 3754709c
       .toAggregateExpression()
     toDF(Seq(Alias(udaf, udaf.prettyString)()))
   }
