<project xmlns="http://maven.apache.org/POM/4.0.0" xmlns:xsi="http://www.w3.org/2001/XMLSchema-instance"
	xsi:schemaLocation="http://maven.apache.org/POM/4.0.0 http://maven.apache.org/xsd/maven-4.0.0.xsd">
	<modelVersion>4.0.0</modelVersion>

	<groupId>io.github.myui</groupId>
	<artifactId>hivemall</artifactId>
	<version>0.4.2-rc.2</version>

	<name>Hivemall</name>
	<description>Scalable Machine Learning Library for Apache Hive</description>
	<url>https://github.com/myui/hivemall/</url>
	<inceptionYear>2013</inceptionYear>
	<organization>
		<name>Makoto YUI</name>
		<url>http://myui.github.io/</url>
	</organization>

	<licenses>
		<license>
			<name>Apache License, Version 2.0</name>
			<url>http://opensource.org/licenses/Apache-2.0</url>
			<distribution>repo</distribution>
		</license>
	</licenses>

	<scm>
		<url>https://github.com/myui/hivemall</url>
		<connection>scm:git:git@github.com:myui/hivemall.git</connection>
		<developerConnection>scm:git:git@github.com:myui/hivemall.git</developerConnection>
	</scm>

	<developers>
		<developer>
			<id>myui</id>
			<name>Makoto YUI</name>
			<email>yuin405@gmail.com</email>
			<url>http://myui.github.io/</url>
		</developer>
	</developers>

	<packaging>pom</packaging>

	<modules>
		<module>core</module>
		<module>nlp</module>
		<module>xgboost</module>
		<module>mixserv</module>
<<<<<<< HEAD
		<module>spark</module>
        <module>systemtest</module>
    </modules>
=======
	</modules>
>>>>>>> df4f4ddf

	<properties>
		<maven.build.timestamp.format>yyyy</maven.build.timestamp.format>
		<build.year>${maven.build.timestamp}</build.year>
		<project.build.sourceEncoding>UTF-8</project.build.sourceEncoding>
		<protobuf.version>2.5.0</protobuf.version>
		<protoc.path>${env.PROTOC_PATH}</protoc.path>
		<scala.version>2.11.8</scala.version>
	</properties>

	<repositories>
		<repository>
			<id>cloudera</id>
			<url>https://repository.cloudera.com/artifactory/cloudera-repos/</url>
		</repository>
	</repositories>

	<distributionManagement>
		<snapshotRepository>
			<id>ossrh</id>
			<url>https://oss.sonatype.org/content/repositories/snapshots</url>
		</snapshotRepository>
	</distributionManagement>

	<profiles>
		<profile>
			<id>spark-2.0</id>
			<modules>
				<module>spark/spark-2.0</module>
				<module>spark/spark-common</module>
			</modules>
			<properties>
				<spark.version>2.0.0</spark.version>
			</properties>
		</profile>
		<profile>
			<id>spark-1.6</id>
			<modules>
				<module>spark/spark-1.6</module>
				<module>spark/spark-common</module>
			</modules>
			<properties>
				<spark.version>1.6.2</spark.version>
			</properties>
		</profile>
		<profile>
			<id>compile-xgboost</id>
			<build>
				<plugins>
					<plugin>
						<artifactId>exec-maven-plugin</artifactId>
						<groupId>org.codehaus.mojo</groupId>
						<executions>
							<execution>
								<id>native</id>
								<phase>generate-sources</phase>
								<goals>
									<goal>exec</goal>
								</goals>
								<configuration>
									<executable>./bin/build_xgboost.sh</executable>
								</configuration>
							</execution>
						</executions>
					</plugin>
				</plugins>
			</build>
		</profile>
		<profile>
			<id>doclint-java8-disable</id>
			<activation>
				<jdk>[1.8,)</jdk>
			</activation>
			<properties>
				<javadoc.opts>-Xdoclint:none</javadoc.opts>
			</properties>
		</profile>
		<!-- start maven central -->
		<profile>
			<id>release-sign-artifacts</id>
			<activation>
				<property>
					<name>performRelease</name>
					<value>true</value>
				</property>
			</activation>
			<build>
				<plugins>
					<!-- sources.jar -->
					<plugin>
						<groupId>org.apache.maven.plugins</groupId>
						<artifactId>maven-source-plugin</artifactId>
						<executions>
							<execution>
								<id>attach-sources</id>
								<goals>
									<goal>jar</goal>
								</goals>
							</execution>
						</executions>
					</plugin>
					<!-- javadoc.jar -->
					<plugin>
						<groupId>org.apache.maven.plugins</groupId>
						<artifactId>maven-javadoc-plugin</artifactId>
						<configuration>
							<locale>en_US</locale>
							<docencoding>UTF-8</docencoding>
							<show>protected</show>
							<linksource>true</linksource>
						</configuration>
						<executions>
							<execution>
								<id>attach-javadocs</id>
								<goals>
									<goal>jar</goal>
								</goals>
								<configuration>
									<!-- workaround for Java 8 -->
									<!-- see http://stackoverflow.com/questions/15886209/maven-is-not-working-in-java-8-when-javadoc-tags-are-incomplete -->
									<additionalparam>${javadoc.opts}</additionalparam>
								</configuration>
							</execution>
						</executions>
					</plugin>
					<!-- gpg sign -->
					<plugin>
						<groupId>org.apache.maven.plugins</groupId>
						<artifactId>maven-gpg-plugin</artifactId>
						<version>1.5</version>
						<executions>
							<execution>
								<id>sign-artifacts</id>
								<phase>verify</phase>
								<goals>
									<goal>sign</goal>
								</goals>
							</execution>
						</executions>
					</plugin>
				</plugins>
			</build>
		</profile>
		<!-- end maven central -->
	</profiles>

	<build>
		<directory>target</directory>
		<outputDirectory>target/classes</outputDirectory>
		<finalName>${project.artifactId}-${project.version}</finalName>
		<testOutputDirectory>target/test-classes</testOutputDirectory>

		<pluginManagement>
			<plugins>
				<plugin>
					<groupId>net.revelc.code</groupId>
					<artifactId>formatter-maven-plugin</artifactId>
					<version>0.5.2</version>
					<configuration>
						<configFile>${project.parent.basedir}/resources/eclipse-style.xml</configFile>
						<encoding>UTF-8</encoding>
						<lineEnding>LF</lineEnding>
					</configuration>
				</plugin>
			</plugins>
		</pluginManagement>

		<plugins>
			<plugin>
				<!-- mvn formatter:format -->
				<groupId>net.revelc.code</groupId>
				<artifactId>formatter-maven-plugin</artifactId>
			</plugin>
			<plugin>
				<groupId>org.apache.maven.plugins</groupId>
				<artifactId>maven-failsafe-plugin</artifactId>
				<version>2.17</version>
				<configuration>
					<skipTests>${skipTests}</skipTests>
				</configuration>
			</plugin>
			<plugin>
				<groupId>org.apache.maven.plugins</groupId>
				<artifactId>maven-compiler-plugin</artifactId>
				<version>3.1</version>
				<configuration>
					<source>1.6</source>
					<target>1.6</target>
					<debug>true</debug>
					<debuglevel>lines,vars,source</debuglevel>
					<encoding>UTF-8</encoding>
				</configuration>
			</plugin>
			<plugin>
				<groupId>org.apache.maven.plugins</groupId>
				<artifactId>maven-surefire-plugin</artifactId>
				<version>2.14.1</version>
				<configuration>
					<enableAssertions>true</enableAssertions>
					<forkCount>1</forkCount>
					<reuseForks>false</reuseForks>
					<forkedProcessTimeoutInSeconds>600</forkedProcessTimeoutInSeconds>
					<argLine>-Xmx1536m -XX:+HeapDumpOnOutOfMemoryError</argLine>
					<failIfNoTests>false</failIfNoTests>
					<environmentVariables>
						<JAVA_HOME>${java.home}</JAVA_HOME>
						<MALLOC_ARENA_MAX>4</MALLOC_ARENA_MAX>
					</environmentVariables>
					<systemPropertyVariables>
						<java.net.preferIPv4Stack>true</java.net.preferIPv4Stack>
					</systemPropertyVariables>
				</configuration>
			</plugin>
			<!-- start coveralls -->
			<plugin>
				<groupId>org.eluder.coveralls</groupId>
				<artifactId>coveralls-maven-plugin</artifactId>
				<version>3.0.1</version>
				<configuration>
					<repoToken>RXTKmDWUmWX7lko5x3CRvGSacryzNIYiT</repoToken>
				</configuration>
			</plugin>
			<plugin>
				<groupId>org.codehaus.mojo</groupId>
				<artifactId>cobertura-maven-plugin</artifactId>
				<version>2.6</version>
				<configuration>
					<format>xml</format>
					<maxmem>256m</maxmem>
					<!-- aggregated reports for multi-module projects -->
					<aggregate>true</aggregate>
				</configuration>
			</plugin>
			<!-- end overalls -->
			<!-- start sonatype deploy -->
			<!-- mvn clean deploy -DperformRelease=true -Dskiptests=true -Dmaven.test.skip=true -->
			<plugin>
				<groupId>org.sonatype.plugins</groupId>
				<artifactId>nexus-staging-maven-plugin</artifactId>
				<version>1.6.3</version>
				<extensions>true</extensions>
				<configuration>
					<serverId>ossrh</serverId>
					<nexusUrl>https://oss.sonatype.org/</nexusUrl>
					<autoReleaseAfterClose>true</autoReleaseAfterClose>
				</configuration>
			</plugin>
			<!-- end sonatype deploy -->
		</plugins>
	</build>

</project><|MERGE_RESOLUTION|>--- conflicted
+++ resolved
@@ -45,13 +45,8 @@
 		<module>nlp</module>
 		<module>xgboost</module>
 		<module>mixserv</module>
-<<<<<<< HEAD
-		<module>spark</module>
-        <module>systemtest</module>
-    </modules>
-=======
+		<module>systemtest</module>
 	</modules>
->>>>>>> df4f4ddf
 
 	<properties>
 		<maven.build.timestamp.format>yyyy</maven.build.timestamp.format>
